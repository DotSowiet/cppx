--- conflicted
+++ resolved
@@ -468,10 +468,8 @@
         command += fmt::format("-L\"{}\" ", libpath);
     }
 
-<<<<<<< HEAD
-=======
     print_status_message("Adding preprocessor definitions...", "...", fmt::color::cyan);
->>>>>>> 06dddc4b
+
     for (const auto &[name, value] : ps.defines)
     {
         command += fmt::format("-D{}=\"{}\" ", name, value);
